--- conflicted
+++ resolved
@@ -3,13 +3,10 @@
 # -*- coding: utf-8 -*-
 """
 Initial code structure for the ensemble photometry detrending program.
-
 Global Parameters:
     __data_folder__ (str): Location of the data
     __sector__ (str): Sector to look at
-
 Created on Thu Mar 29 09:58:55 2018
-
 .. codeauthor:: Derek Buzasi
 .. codeauthor:: Oliver J. Hall
 .. codeauthor:: Lindsey Carboneau
@@ -24,7 +21,6 @@
 import sys
 from tqdm import tqdm
 from copy import deepcopy
-<<<<<<< HEAD
 import time
 import pandas
 import lightkurve
@@ -33,97 +29,15 @@
 from pathlib import Path
 
 from . import BaseCorrector, STATUS
-=======
-from time import sleep
-
-from corrections import BaseCorrector, STATUS
-
-
-# from star import Star
-import lightkurve
-
-
-################################<PLACEHOLDERS>
-
-#TODO: These shouldn't be hard coded!
-# data_folder = "../TESS_Collab_Data"
-__sql_folder__ = "../../data/Rasmus"
-__data_folder__ = "../../data/Rasmus/data"
-__sector__ = "sector02"
-
-def read_todolist(): # NOTE: deprecated! remove me?
-    """
-    Function to read in the sql to do list for the globally defined sector (__sector__).
-
-    Returns:
-        star_names (ndarray): Labels of all the names of the stars in a given sector.
-        Tmag (ndarray): TESS photometry apparent magnitude for all stars.
-        variability (ndarray): A parameter describing the level of intrinsic variability for all stars.
-        eclat (ndarray): Ecliptic latitude for all stars.
-        eclon (ndarray): Ecliptic longitude for all stars.
-    """
-
-    #open sql file and find list of all stars in segment 2, camera 1, ccd 1
-    #TODO: These should not  be hard coded!
-    conn = sqlite3.connect('../tests/input/todo.sqlite')
-    conn.row_factory = sqlite3.Row
-    # conn = sqlite3.connect('/media/derek/data/TESS/TDA-4 data/Rasmus/todo-sector02.sqlite')
-    # conn = sqlite3.connect('{}/todo-sector02.sqlite'.format(data_folder))
-    c = conn.cursor()
-    c.execute("SELECT * FROM todolist INNER JOIN diagnostics ON todolist.priority = diagnostics.priority WHERE camera = 1 AND ccd = 1 AND mean_flux > 0 ;")
-    data = c.fetchall()
-    conn.close()
-
-    star_names = np.array([row['starid'] for row in data])
-    variability = np.array([row['variability'] for row in data])
-    eclat = np.array([row['eclat'] for row in data])
-    eclon = np.array([row['eclon'] for row in data])
-
-    return star_names, variability, eclat, eclon
-
-def read_stars(star_names): # NOTE: deprecated! remove me?
-    """
-    Function to read in the flux timeseries for all stars in a sector given in
-    star_names. Time, flux, and some additional metadata are stored in a list of
-    class instances. For this, we use the lightkurve open-source Python package.
-
-    Parameters:
-        star_names (ndarray): Labels of all the names of the stars in a given
-            sector.
-
-    Returns:
-        star_array (ndarray): An array of lightkurve.TessLightCurve class
-            instances holding metadata on each star. (i.e. flux, time, mean
-            flux, std of flux).
-    """
-    # Read star data from each file and instanciate a Star object for each with all data
-    star_array = np.empty(star_names.size, dtype=object)
-    for name_index in tqdm(range(star_names.size)):
-        filename =  '{}/noisy_by_sectors/Star{}-{}.noisy'.format(__data_folder__, star_names[name_index], __sector__)
-        mafs = np.loadtxt(filename, usecols=range(0,2)).T
-
-        #Build lightkurve object and associated metadata
-        lc = lightkurve.TessLightCurve(mafs[0], mafs[1]).remove_nans()
-        frange = np.percentile(lc.flux, 95) - np.percentile(lc.flux, 5) / np.mean(lc.flux)
-        drange = np.std(np.diff(lc.flux)) / np.mean(lc.flux)
-        lc.meta = { 'fmean' : np.max(lc.flux),
-                    'fstd' : np.std(np.diff(lc.flux)),
-                    'frange' : frange,
-                    'drange' : drange}
-        star_array[name_index] = lc
-    return star_array
->>>>>>> f093167a
 
 
 class EnsembleCorrector(BaseCorrector):
     """
     DOCSTRING
     """
-<<<<<<< HEAD
     def __init__(self, *args, **kwargs):
         """
         Initialize the correction object
-
         Parameters:
             *args: Arguments for the BaseCorrector class
             **kwargs: Keyword Arguments for the BaseCorrector class
@@ -131,24 +45,16 @@
         super(self.__class__, self).__init__(*args, **kwargs)
 
     def do_correction(self, lc):
-=======
-    #NOTE: the __init__() was removed b/c it was overriding (overloading?) the base __init__() and breaking everything
-
-    def do_correction(self):
->>>>>>> f093167a
         """
         Function that takes all input stars for a sector and uses them to find a detrending
         function using ensemble photometry for a star 'star_names[ifile]', where ifile is the
         index for the star in the star_array and star_names list.
-
         Parameters:
             lc (``lightkurve.TessLightCurve``): Raw lightcurve stored in a TessLightCurve object.
-
         Returns:
             lc_corr (``lightkurve.TessLightCurve``): Corrected lightcurve stored in a TessLightCurve object.
             The status of the correction.
         """
-<<<<<<< HEAD
         # TODO: Remove in final version. Used to test execution time
         fstart_time = time.time()
 
@@ -180,30 +86,12 @@
         # Set up start/end times for stellar time series
         time_start = np.amin(lc.time)
         time_end = np.max(lc.time)
-=======
-
-        #Add metadata to the lightcurve object
-        #Build lightkurve object and associated metadata
-        frange = np.percentile(self.lc.flux, 95) - np.percentile(self.lc.flux, 5)
-        frange /= np.mean(self.lc.flux)
-        drange = np.std(np.diff(self.lc.flux)) / np.mean(self.lc.flux)
-        self.lc.meta.update({ 'fmean' : np.max(self.lc.flux),   # TODO: why is mean flux set to the maximum flux? is this an error?
-                    'fstd' : np.std(np.diff(self.lc.flux)),
-                    'frange' : frange,
-                    'drange' : drange})
-
-        
-        #set up start/end times for stellar time series
-        time_start = np.amin(self.lc.time)
-        time_end = np.max(self.lc.time)
->>>>>>> f093167a
 
         # Set minimum range parameter...this is log10 photometric range, and stars more variable than this will be excluded from the ensemble
         min_range = -2.0
         min_range0 = min_range
         flag = 1
 
-<<<<<<< HEAD
         # Define variables to use in the loop to build the ensemble of stars
         # List of star indexes to be included in the ensemble
         temp_list = []
@@ -303,87 +191,6 @@
 
         # Simplify by discarding ensemble points outside the temporal range of the stellar time series
         idx = (full_time>time_start) & (full_time<time_end)
-=======
-        #NOTE: no longer done in a loop
-        #num_star is number of stars in ensemble
-        num_star = 0
-        #full_time,flux,weight are time,flux,weight points in the ensemble
-        full_time = np.array([])
-        full_flux = np.array([])
-        full_flag = np.array([])
-        full_weight = np.array([])
-        tflux = np.array([])
-        comp_list = np.array([])
-
-        #loop through all other stars to build ensemble
-        #exclude stars outside search radius, flagged, too active (either relatively or absolutely)
-        #excluding stars with negative flux is only required because the synthetic data have some flawed
-        #light curves that are <0. Probably can remove this with real data.
-        star_names = self.search_targets()
-
-        # #Put the selection conditions into a boolean array for all stars simultaneously
-        # sel = (dist[:,1] < search_radius) & (np.log10(drange) < min_range) & (drange < 10*drange[ifile])
-        for test_star in star_names:
-
-            num_star+=1
-            #calculate relative flux for star to be added to ensemble
-            new_star = self.load_lightcurve(test_star).remove_nans() # just do it here and save so, so much headache 
-            test0 = np.asarray(new_star.time)
-            test1 = np.asarray(new_star.flux)
-            test1 = test1/np.max(np.asarray(new_star.flux))
-            #calculate weight for star to be added to the ensemble. weight is whitened stdev relative to mean flux
-            weight = np.ones_like(test1)
-            weight = weight*np.max(np.asarray(new_star.flux))/np.std(np.diff(np.asarray(new_star.flux)))
-
-            #add time, flux, weight to ensemble light curve. flux is weighted flux
-            full_time = np.append(full_time,test0)
-            full_flux = np.append(full_flux,np.multiply(test1,weight))
-            full_weight = np.append(full_weight,weight)
-            #tflux is total unweighted flux
-            tflux = np.append(tflux,test1)
-            comp_list = np.append(comp_list,test_star)
-
-        #set up time array with 0.5-day resolution which spans the time range of the time series
-        #then histogram the data based on that array
-        gx = np.arange(time_start,time_end,0.5)
-        n = np.histogram(full_time,gx)
-        n = np.asarray(n[0])
-        n2 = np.histogram(self.lc.time,gx)
-        n2 = np.asarray(n2[0])
-        #if the least-populated bin has less than 2000 points, increase the size of the ensemble by first
-        #increasing the level of acceptable variability until it exceeds the variability of the star. Once that happens,
-        #increase the search radius and reset acceptable variability back to initial value. If the search radius exceeds
-        #a limiting value (pi/4 at this point), accept that we can't do any better.
-        #if np.min(n[0])<400:
-        #print np.min(n[n2>0])
-        # if np.min(n[n2>0])<1000:
-        #     #print min_range
-        #     min_range = min_range+0.3
-        #     if min_range > np.log10(np.max(lc.meta['drange'])):
-        #         #if (search_radius < 0.5):
-        #         if (search_radius < 100):
-        #             #search_radius = search_radius+0.1
-        #             search_radius = search_radius+10
-        #         else:
-        #             search_radius = search_radius*1.1
-        #             min_range = min_range0
-
-        #     #if search_radius > np.pi/4:
-        #     if search_radius > 400:
-        #         break
-        # else:
-        #         break
-        self.lc.remove_nans()
-        #clean up ensemble points by removing NaNs
-        # TODO: this should be checked, but is likely unnecessary b/c new_star was called w/ removenans()
-        full_time = full_time[~np.isnan(full_flux)]
-        full_weight = full_weight[~np.isnan(full_flux)]
-        full_flux = full_flux[~np.isnan(full_flux)]
-        tflux = tflux[~np.isnan(full_flux)]
-
-        #sort ensemble into time order
-        idx = np.argsort(full_time)
->>>>>>> f093167a
         full_time = full_time[idx]
         full_flux = full_flux[idx]
         full_weight = full_weight[idx]
@@ -392,50 +199,9 @@
         temp_flux = full_flux
         temp_weight = full_weight
 
-<<<<<<< HEAD
         # TODO: Remove in final version. Used to test execution time
         start_time = time.time()
         # Initialize bin size in days. We will fit the ensemble with splines
-=======
-        #simplify by discarding ensemble points outside the temporal range of the stellar time series
-        temp_time = full_time[(full_time>time_start) & (full_time<time_end)]
-        temp_flux = full_flux[(full_time>time_start) & (full_time<time_end)]
-        temp_weight = full_weight[(full_time>time_start) & (full_time<time_end)]
-
-        full_time = temp_time
-        full_flux = temp_flux
-        full_weight = temp_weight
-
-        #identify locations where there is a break in the time series. If there is at least one break, identify
-        #segments and label ensemble points by segment; bidx2 is the label. If there are no breaks, then identify
-        #only one segment and label accordingly
-        break_locs = np.where(np.diff(full_time)>0.1)
-        if np.size(break_locs)>0:
-            if (break_locs[0][-1] < np.size(full_time)):
-                break_locs = np.append(break_locs, np.size(full_time)-1)
-                break_locs = np.insert(break_locs,0,0)
-                cts, bin_edges = np.histogram(full_time,full_time[break_locs])
-                bidx2 = np.digitize(full_time,full_time[break_locs])
-                num_segs = np.size(break_locs)-1
-        else: #TODO: check the indentation level here! some weird copy/pasting might have happened
-            cts, bin_edges = np.histogram(full_time,np.squeeze(np.append(full_time[0],full_time[-1])))
-            bidx2 = np.digitize(full_time,np.squeeze(np.append(full_time[0],full_time[-1]+1)))
-            num_segs = 1;
-            break_locs = np.append(0,np.size(full_time)-1)
-
-        #pp will be components of spline fit to ensemble for each segment
-        pp_ensemble = []
-        #set up influx, inweight,intime as flux/weight/time of ensemble segment-by-segment
-        for iseg in range(num_segs):
-            influx = full_flux[bidx2-1==iseg]
-            inweight = full_weight[bidx2-1==iseg]
-            intime = full_time[bidx2-1==iseg]
-
-            intime0 = intime;
-            influx0 = influx;
-
-        #initialize bin size in days. We will fit the ensemble with splines
->>>>>>> f093167a
         bin_size = 4.0
         for ib in range(6):
             # Decrease bin size and bin data
@@ -476,43 +242,37 @@
                 temp_flux = temp_flux[np.abs(diff1)<sdiff]
                 temp_weight = temp_weight[np.abs(diff1)<sdiff]
 
-<<<<<<< HEAD
             # NOTE Currently not used for anything. tscale is ignored
             # Calculates the scale for the lightcurve
             break_locs = np.where(np.diff(lc.time)>0.1) #find places where there is a break in time
-=======
-            pp = scipy.interpolate.pchip(w1,w2)
-
-            break_locs = np.where(np.diff(self.lc.time)>0.1) #find places where there is a break in time
->>>>>>> f093167a
             break_locs = np.array(break_locs)
             if break_locs.size>0: #set up boundaries to correspond with breaks
                 break_locs = np.array(break_locs)+1
                 break_locs.astype(int)
-                if (np.max(break_locs) < len(self.lc.time)):
-                    break_locs = np.append(break_locs, len(self.lc.time)-1)
-                digit_bounds = self.lc.time
+                if (np.max(break_locs) < len(lc.time)):
+                    break_locs = np.append(break_locs, len(lc.time)-1)
+                digit_bounds = lc.time
                 digit_bounds = np.array(digit_bounds)
                 digit_bounds = digit_bounds[break_locs]
                 if digit_bounds[0] > np.min(full_time):
                     digit_bounds = np.append(np.min(full_time)-1e-5, digit_bounds)
                 if digit_bounds[-1] < np.max(full_time):
                     digit_bounds = np.append(digit_bounds,np.max(full_time)+1e-5)
-                if digit_bounds[0] > np.min(self.lc.time):
-                    digit_bounds = np.append(np.min(self.lc.time)-1e-5, digit_bounds)
-                if digit_bounds[-1] < np.max(self.lc.time):
-                    digit_bounds = np.append(digit_bounds,np.max(self.lc.time)+1e-5)
-
-                bincts, edges = np.histogram(self.lc.time,digit_bounds)
-                bidx = np.digitize(self.lc.time, digit_bounds) #binning for star
+                if digit_bounds[0] > np.min(lc.time):
+                    digit_bounds = np.append(np.min(lc.time)-1e-5, digit_bounds)
+                if digit_bounds[-1] < np.max(lc.time):
+                    digit_bounds = np.append(digit_bounds,np.max(lc.time)+1e-5)
+
+                bincts, edges = np.histogram(lc.time,digit_bounds)
+                bidx = np.digitize(lc.time, digit_bounds) #binning for star
                 bidx = bidx-1
                 bincts2, edges = np.histogram(full_time,full_time[break_locs])
                 bidx2 = np.digitize(full_time, full_time[break_locs]) #binning for ensemble
                 bidx2 = bidx2-1
                 num_segs = len(break_locs)
             else:
-                bincts, edges = np.histogram(self.lc.time,[self.lc.time[0],self.lc.time[-1]])
-                bidx = np.digitize(self.lc.time, [self.lc.time[0],self.lc.time[-1]]) #binning for star
+                bincts, edges = np.histogram(lc.time,[lc.time[0],lc.time[-1]])
+                bidx = np.digitize(lc.time, [lc.time[0],lc.time[-1]]) #binning for star
                 bidx = bidx-1
                 bincts2, edges = np.histogram(full_time,[full_time[0],full_time[-1]])
                 bidx2 = np.digitize(full_time, [full_time[0],full_time[-1]]) #binning for ensemble
@@ -521,8 +281,8 @@
 
             tscale = []
             for iseg in range(num_segs):
-                influx = np.array(self.lc.flux)
-                intime = np.array(self.lc.time)
+                influx = np.array(lc.flux)
+                intime = np.array(lc.time)
                 influx = influx[bidx==iseg]
                 intime = intime[bidx==iseg]
 
@@ -537,29 +297,15 @@
         print(f"Spline Fit, Time: {time.time()-start_time}")
 
         #Correct the lightcurve
-        lc_corr = deepcopy(self.lc)
+        lc_corr = deepcopy(lc)
         scale = 1.0
-        lc_corr.flux = np.divide(self.lc.flux,(scale*pp(self.lc.time)))
-        #self._status = status(1)
-
-<<<<<<< HEAD
+        lc_corr /= scale*pp(lc.time)
+
         # TODO: Remove in final version. Used to test execution time
         print(f"\nFull correction function, Time: {time.time()-fstart_time}")
-=======
-        return lc_corr, STATUS.OK
-
-def correct(*args): # NOTE: deprecated! remove me?
-    star_names, Tmag, variability, eclat, eclon = read_todolist()
-
-    C = EnsembleCorrector(BaseCorrector)
-    star_array = C.star_array
-
-    '''Get the correction, apply the correction, output the data.'''
-    for ifile in tqdm(range(len(star_names[:15]))):
->>>>>>> f093167a
-
-        # ax = lc.plot(marker='o', label="Original LC")
-        # lc_corr.plot(ax=ax, color='orange', marker='o', markersize=3, ls='--', label="Corrected LC")
-        # plt.show()
+
+        ax = lc.plot(marker='o', label="Original LC")
+        lc_corr.plot(ax=ax, color='orange', marker='o', ls='--', label="Corrected LC")
+        plt.show()
 
         return lc_corr, STATUS.OK