--- conflicted
+++ resolved
@@ -177,11 +177,7 @@
 			lc = self.load_lightcurve(task)
 
 			# Run the correction on this lightcurve:
-<<<<<<< HEAD
-			lc_corr, status = self.do_correction(lc.copy())
-=======
 			lc_corr, status = self.do_correction(lc)
->>>>>>> 444eb86d
 
 		except (KeyboardInterrupt, SystemExit):
 			status = STATUS.ABORT
@@ -206,11 +202,7 @@
 			details['ptp'] = nanmedian(np.abs(np.diff(lc_corr.flux)))
 
 			# TODO: set outputs; self._details = self.lightcurve, etc.
-<<<<<<< HEAD
-			save_file = self.save_lightcurve(lc_corr)
-=======
 			save_file = self.save_lightcurve(lc_corr, output_folder=output_folder)
->>>>>>> 444eb86d
 
 			# Construct result dictionary from the original task
 			result = lc_corr.meta['task'].copy()
@@ -469,11 +461,7 @@
 						hdu['LIGHTCURVE'].header[key] = (value, lc.meta['additional_headers'].comments[key])
 
 				# Save the updated FITS file:
-<<<<<<< HEAD
-				# hdu.flush()
-=======
 #				hdu.flush()
->>>>>>> 444eb86d
 
 		# For the simulated ASCII files, simply create a new ASCII files next to the original one,
 		# with an extension ".corr":
