#!/usr/bin/env python
"""
The basic correction class for the TASOC Photomety pipeline
All other specific correction classes will inherit from BaseCorrection.
Structure from `BasePhotometry by Rasmus Handberg <https://github.com/tasoc/photometry/blob/devel/photometry/BasePhotometry.py>`_

- :py:class:`STATUS`: Status flags for pipeline performance logging
- :py:class:`STATUS`: Status flags for pipeline performance logging

.. codeauthor:: Lindsey Carboneau
.. code author:: Rasmus Handberg
"""

# TODO: imports; must be included in requirements.txt
# from package import function as key
import enum
import logging
import traceback
import sqlite3
import numpy as np
import matplotlib.pyplot as plt 
from lightkurve import TessLightCurve

__docformat__ = 'restructuredtext'

class STATUS(enum.Enum):
    """
    Status indicator of the status of the correction.

    """

    UNKNOWN = 0
    OK = 1
    ERROR = 2
    WARNING = 3
    # TODO: various statuses as required

class BaseCorrector(object):
    """
    The basic correction class for the TASOC Photometry pipeline.
    All other specific correction classes will inherit from BaseCorrector

    Attributes:
        # TODO
    """

    def __init__(self, starid, camera, ccd, cbv_area, eclon, eclat, input_folder, output_folder, priority, plot=False):
        """
        Initialize the correction object

        Parameters:
            # TODO

        Returns:
            # TODO

        Raises:
            IOError: If (target ID) could not be found (TODO: other values as well?)
            ValueError: (TODO: on a lot of places)
            NotImplementedError: Everywhere a function has a TODO/FIXME tag preventing execution
        """

        logger = logging.getLogger(__name__)

        self._status = STATUS.UNKNOWN
        self.starid = starid
        self.camera = camera
        self.ccd = ccd
        self.cbv_area
        self.eclon = eclon
        self.eclat = eclat
        self.input_folder = input_folder
        self.output_folder = output_folder
        self.lc = self.load_lightcurve(self.starid)
    
    def __enter__(self):
	    return self

    def __exit__(self, *args):
	    self.close()

    def close(self):
        """Close correction object"""
        pass

    def status(self):
        """ The status of the corrections. From :py:class:`STATUS`."""
        return self._status

    def load_lightcurve(self, starid):
        """
        Load target lightcurve for given TIC/starid
        NOTE: ASSUMPTIONS MADE
            can't use self.starid b/c we might be loading in a neighbor
            if we read/load in the data for a star that is _not_ the target
            being corrected, than the assumption is that star is on the same
            camera, CCD, and focal area (CBV area) as the intended target
            I'm not really sure if it's possible that isn't true; it's not something
            that can be checked for using the simulated data, but when we start 
            working with the output of the photometry side of the pipeline we need:
            TODO: update to set camera, ccd (and cbv_area?) from FITS headers;
                  also add logic to ensure that those values match the correction target

        Returns:
            Lightkurve object
        """
        logger = logging.getLogger(__name__)

        try:
            data = np.loadtxt(self.input_folder + '/Star' + str(starid) +'.sysnoise')
            lightcurve = TessLightCurve(
                time=data[:,0],
                flux=data[:,1],
                #flux_err=data[:,2],
                quality=np.asarray(data[:,3], dtype='int32'),
                # NOTE: this is hardcoded and gross; but the original layout did not match the T'DA 3_2 noisy sim data
                time_format='jd',
                time_scale='tdb',
                targetid=starid,
                camera=self.camera, # for next three lines see docstring above
                ccd=self.ccd,
                meta = {'eclon':self.eclon, 'eclat':self.eclat, 'cbv_area':self.cbv_area}
            )
        except ValueError:
<<<<<<< HEAD
            logger.exception("Check input file: "+self.starid+'.noisy')
=======
            logger.exception("Check input file: Star"+self.starid+'.sysnoise')
>>>>>>> cfb6400c
            trace = traceback.format_exc().strip()
            try:
                corr._status = STATUS.ERROR # TODO: should this be self._status = STATUS.ERROR ?
                corr.report_details(error=trace)
            except:
                pass
        return lightcurve

    def search_targets(self):
        """Return a list of targets within a search window
        Parameters:
            eclon (float): the ecliptic longitude of the target
            eclat (float): the ecliptic latitude of the target
            radius (float): the search radius around the target

        Returns:
            targetlist (ndarray): A list of targets within the search window

        Note: We don't actually do a radius search, we use the radius as half
        the width of the sides of a box search instead, for now.
        """
        #TODO Docstring
        logger = logging.getLogger(__name__)
        # TODO: fix this so that the radius is determined by something smart and that it can grow if the list is too short
        #       -- Or, alternatively, we set a radius, make sure it returns "enough" elements (>=2k right now) and then let the corrector figure out
        #       -- what it wants to do with the list it gets back; we're only returning starids anyway, not data
        radius = 4
        
        #Upper and lower bounds on the current stamp
        eclon_min = np.round(self.lc.meta['eclon'] - radius,2)
        eclon_max = np.round(self.lc.meta['eclon'] + radius,2)
        eclat_min = np.round(self.lc.meta['eclat'] - radius,2)
        eclat_max = np.round(self.lc.meta['eclat'] + radius,2)

        conn = sqlite3.connect('{}/todo.sqlite'.format(self.input_folder))
        cursor = conn.cursor()
        #TODO: Camera and CCD should not be hardcoded
        query = "SELECT todolist.starid FROM todolist INNER JOIN diagnostics ON todolist.priority = diagnostics.priority\
                WHERE camera = :camera AND ccd = :ccd AND mean_flux > 0\
                AND eclon BETWEEN :eclon_min AND :eclon_max\
                AND eclat BETWEEN :eclat_min AND :eclat_max;"

        if eclat_min < -90:
			# We are very close to the southern pole
			# Ignore everything about RA
			cursor.execute(query, {
                'camera'  : self.lc.camera,
                'ccd'      : self.lc.ccd,
				'eclon_min': 0,
				'eclon_max': 360,
				'eclat_min': -90,
				'eclat_max': eclat_max})
        elif eclat_max > 90:
			# We are very close to the northern pole
			# Ignore everything about RA
            cursor.execute(query, {
                'camera'  : self.lc.camera,
                'ccd'      : self.lc.ccd,
                'eclon_min': 0,
                'eclon_max': 360,
                'eclat_min': eclat_min,
                'eclat_max': 90})
        elif eclon_min < 0:
			cursor.execute("""SELECT todolist.starid FROM todolist INNER JOIN diagnostics ON todolist.priority = diagnostics.priority\
                    WHERE camera = :camera AND ccd = :camera AND mean_flux > 0\
                    AND eclon <= :eclon_max AND eclat BETWEEN :eclat_min AND :eclat_max UNION\
                    SELECT todolist.starid FROM todolist INNER JOIN diagnostics ON todolist.priority = diagnostics.priority\
                    WHERE eclon BETWEEN :eclon_min AND 360\
                    AND eclat BETWEEN :eclat_min AND :eclat_max;""", {
                'camera'  : self.lc.camera,
                'ccd'      : self.lc.ccd,
				'eclon_min': 360 - abs(eclon_min),
				'eclon_max': eclon_max,
				'eclat_min': eclat_min,
				'eclat_max': eclat_max
			})
        elif eclon_max > 360:
			cursor.execute("""SELECT todolist.starid FROM todolist INNER JOIN diagnostics ON todolist.priority = diagnostics.priority\
                    WHERE eclon >= :eclon_min AND eclat BETWEEN :eclat_min AND :eclat_max UNION\
                    SELECT todolist.starid FROM todolist INNER JOIN diagnostics ON todolist.priority = diagnostics.priority\
                    WHERE eclon BETWEEN 0 AND :eclon_max AND eclat BETWEEN :eclat_min AND :eclat_max;""", {
                    'camera'  : self.lc.camera,
                    'ccd'      : self.lc.ccd,
                    'eclon_min': eclon_min,
                    'eclon_max': eclon_max - 360,
                    'eclat_min': eclat_min,
                    'eclat_max': eclat_max
			})
        else:
			cursor.execute(query, {
                'camera'  : self.lc.camera,
                'ccd'      : self.lc.ccd,
				'eclon_min': eclon_min,
				'eclon_max': eclon_max,
				'eclat_min': eclat_min,
				'eclat_max': eclat_max
			})

        #Output the list of target names
        targetlist = np.array(cursor.fetchall()).T[0]
        cursor.close()
        logger.info("Number of found targets in radius: '%f'", len(targetlist))
        return targetlist

    def do_correction(self):
        """
        Apply corrections to target lightcurve.

        Returns:
            The status of the corrections.

        Raises:
            NotImplementedError
        """
        raise NotImplementedError("A helpful error message goes here") # TODO

    def correct(self, *args, **kwargs):
        """
        Run correction.

        """
        self.load_lightcurve(self.starid)

        lc_corr, self._status = self.do_correction(*args, **kwargs)

        # Check that the status has been changed:
        if self._status == STATUS.UNKNOWN:
            raise Exception("STATUS was not set by do_correction")

        if self._status in (STATUS.OK, STATUS.WARNING):
            # TODO: set outputs; self._details = self.lightcurve, etc.
            self.save_lightcurve(lc_corr)

            pass

    def save_lightcurve(self, lc_corr, output_folder=None):
        """
		Save generated lightcurve to file.

		Parameters:
		    output_folder (string, optional): Path to directory where to save lightcurve. If ``None`` the directory specified in the attribute ``output_folder`` is used.

		Returns:
            nothing, at the moment
		    #TODO?: string: Path to the generated file.
		"""
        test_lc = self.load_lightcurve(self.starid).remove_nans()
        plt.plot(lc_corr.time, (lc_corr.normalize()).flux,'.')
        plt.plot(test_lc.time, (test_lc.normalize()).flux, '.')
        plt.xlabel('Time (d)')
        plt.ylabel('Relative Flux')
        plt.title(str(self.starid)+'.noisy_detrend')
        plt.savefig((self.output_folder+'/img/'+str(self.starid)+'_noisy_detrend.png'),bbox_inches='tight')
        #plt.show(block=True) # NOTE: used for testing; similar to 'interactive' on spyder
        
        if output_folder is None:
            outfile = self.output_folder + '/'+str(self.starid)+'.noisy_detrend'
        else:
            outfile = output_folder + '/'+str(self.starid)+'.noisy_detrend'
        with open(outfile,'w') as file:
            np.savetxt(file,np.column_stack((lc_corr.time,self.lc.flux, lc_corr.flux)), fmt = '%f')
            #lc_corr.to_csv(file) #NOTE: the to_csv() built into lightkurve does some funky stuff to the output, so I don't recommend it<|MERGE_RESOLUTION|>--- conflicted
+++ resolved
@@ -122,11 +122,7 @@
                 meta = {'eclon':self.eclon, 'eclat':self.eclat, 'cbv_area':self.cbv_area}
             )
         except ValueError:
-<<<<<<< HEAD
-            logger.exception("Check input file: "+self.starid+'.noisy')
-=======
             logger.exception("Check input file: Star"+self.starid+'.sysnoise')
->>>>>>> cfb6400c
             trace = traceback.format_exc().strip()
             try:
                 corr._status = STATUS.ERROR # TODO: should this be self._status = STATUS.ERROR ?
