--- conflicted
+++ resolved
@@ -12,21 +12,12 @@
 import logging
 from ..plots import plt
 from .. import BaseCorrector, STATUS
-<<<<<<< HEAD
+from ..version import get_version
 from . import CBV
-
-#--------------------------------------------------------------------------------------------------
-=======
-from ..utilities import savePickle
-from ..quality import CorrectorQualityFlags, TESSQualityFlags
-from ..version import get_version
-from .cbv_main import CBV, cbv_snr_test, clean_cbv, lc_matrix_calc
-from .cbv_util import MAD_model2, compute_scores
 
 __version__ = get_version(pep440=False)
 
-#------------------------------------------------------------------------------
->>>>>>> 6887ea79
+#--------------------------------------------------------------------------------------------------
 class CBVCorrector(BaseCorrector):
 	"""
 	The CBV (Co-trending Basis Vectors) correction method for the TASOC
@@ -41,12 +32,7 @@
 	.. codeauthor:: Rasmus Handberg <rasmush@phys.au.dk>
 	"""
 
-<<<<<<< HEAD
 	def __init__(self, *args, **kwargs):
-=======
-	def __init__(self, *args, Numcbvs='all', ncomponents=None, simple_fit=True, WS_lim=0.8, alpha=1.3, N_neigh=1000, method='Powell', use_bic=True, \
-			  threshold_correlation=0.5, threshold_snrtest=5, threshold_variability=1.3, threshold_entropy=-0.5, datasource='ffi', **kwargs):
->>>>>>> 6887ea79
 		"""
 		Initialise the CBVCorrector.
 
@@ -58,357 +44,11 @@
 		# This will set several default settings
 		super(self.__class__, self).__init__(*args, **kwargs)
 
-<<<<<<< HEAD
 		# Dictionary that will hold CBV objects:
 		self.cbvs = {}
 
 	#----------------------------------------------------------------------------------------------
 	def do_correction(self, lc, use_prior=False):
-=======
-		self.Numcbvs = Numcbvs
-		self.use_bic = use_bic
-		self.method = method
-		self.threshold_snrtest = threshold_snrtest
-		self.threshold_correlation = threshold_correlation
-		self.threshold_variability = threshold_variability
-		self.threshold_entropy = threshold_entropy
-		self.ncomponents = ncomponents
-		self.alpha = alpha
-		self.WS_lim = WS_lim
-		self.N_neigh = N_neigh
-		self.simple_fit = simple_fit
-		self.datasource = datasource
-
-		# Dictionary that will hold CBV objects:
-		self.cbvs = {}
-
-	#--------------------------------------------------------------------------
-	def lc_matrix(self, cbv_area):
-		"""
-		Computes correlation matrix for light curves in a given cbv-area.
-
-		Only targets with a variability below a user-defined threshold are included
-		in the calculation.
-
-		Returns matrix of the *self.threshold_correlation*% most correlated light curves; the threshold is defined in the class init function.
-
-		Parameters:
-            cbv_area: the cbv area to calculate matrix for
-				additional parameters are contained in *self* and defined in the init function.
-
-        Returns:
-            mat: matrix of *self.threshold_correlation*% most correlated light curves, to be used in CBV calculation
-			varis: variances of light curves in "mat"
-
-		.. codeauthor:: Mikkel N. Lund <mikkelnl@phys.au.dk>
-		"""
-
-		logger = logging.getLogger(__name__)
-
-		#----------------------------------------------------------------------
-		# CALCULATE LIGHT CURVE CORRELATIONS
-		#----------------------------------------------------------------------
-
-		logger.info("We are running CBV_AREA=%d" % cbv_area)
-
-		tmpfile = os.path.join(self.data_folder, 'mat-%s-%d.npz' %(self.datasource,cbv_area))
-		if logger.isEnabledFor(logging.DEBUG) and os.path.exists(tmpfile):
-			logger.info("Loading existing file...")
-			data = np.load(tmpfile)
-			mat = data['mat']
-			varis = data['varis']
-
-		else:
-			# Convert datasource into query-string for the database:
-			# This will change once more different cadences (i.e. 20s) is defined
-			if self.datasource == 'ffi':
-				cadence = 1800
-				search_cadence = "datasource='ffi'"
-			else:
-				cadence = 120
-				search_cadence = "datasource!='ffi'"
-
-			# Find the median of the variabilities:
-			variability = np.array([float(row['variability']) for row in self.search_database(search=[search_cadence, 'cbv_area=%d' % cbv_area], select='variability')], dtype='float64')
-			median_variability = nanmedian(variability)
-
-			# Plot the distribution of variability for all stars:
-			fig = plt.figure()
-			ax = fig.add_subplot(111)
-			ax.hist(variability/median_variability, bins=np.logspace(np.log10(0.1), np.log10(1000.0), 50))
-			ax.axvline(self.threshold_variability, color='r')
-			ax.set_xscale('log')
-			ax.set_xlabel('Variability')
-			fig.savefig(os.path.join(self.data_folder, 'variability-%s-area%d.png' %(self.datasource,cbv_area)))
-			plt.close(fig)
-
-			# Get the list of star that we are going to load in the lightcurves for:
-			stars = self.search_database(search=[search_cadence, 'cbv_area=%d' % cbv_area, 'variability < %f' %(self.threshold_variability*median_variability)])
-
-			# Number of stars returned:
-			Nstars = len(stars)
-
-			# Load the very first timeseries only to find the number of timestamps.
-			lc = self.load_lightcurve(stars[0])
-			Ntimes = len(lc.time)
-
-			# Save aux information about this CBV to an separate file.
-			filepath_auxinfo = os.path.join(self.data_folder, 'auxinfo-%s-%d.npz' %(self.datasource, cbv_area))
-			np.savez(filepath_auxinfo,
-				time=lc.time - lc.timecorr, # Change the timestamps back to uncorrected JD (TDB)
-				cadenceno=lc.cadenceno,
-				sector=lc.sector,
-				cadence=cadence,
-				camera=lc.camera,
-				ccd=lc.ccd,
-				cbv_area=cbv_area,
-				threshold_correlation=self.threshold_correlation,
-				threshold_variability=self.threshold_variability,
-				threshold_snrtest=self.threshold_snrtest,
-				threshold_entropy=self.threshold_entropy,
-				version=__version__
-			)
-
-			logger.info("Matrix size: %d x %d", Nstars, Ntimes)
-
-			# Make the matrix that will hold all the lightcurves:
-			logger.info("Loading in lightcurves...")
-			mat0 = np.empty((Nstars, Ntimes), dtype='float64')
-			mat0.fill(np.nan)
-			varis0 = np.empty(Nstars, dtype='float64')
-
-			# Loop over stars
-			for k, star in tqdm(enumerate(stars), total=Nstars, disable=not logger.isEnabledFor(logging.INFO)):
-
-				# Load lightkurve object
-				lc = self.load_lightcurve(star)
-
-				# Remove bad data based on quality
-				flag_good = TESSQualityFlags.filter(lc.pixel_quality, TESSQualityFlags.CBV_BITMASK) & CorrectorQualityFlags.filter(lc.quality, CorrectorQualityFlags.CBV_BITMASK)
-				lc.flux[~flag_good] = np.nan
-
-				# Normalize the data and store it in the rows of the matrix:
-				mat0[k, :] = lc.flux / star['mean_flux'] - 1.0
-
-				# Store the standard deviations of each lightcurve:
-				varis0[k] = np.NaN if star['variance'] is None else star['variance']
-
-			# Only start calculating correlations if we are actually filtering using them:
-			if self.threshold_correlation < 1.0:
-				# Calculate the correlation matrix between all lightcurves:
-				correlations = lc_matrix_calc(Nstars, mat0)
-
-				# If running in DEBUG mode, save the correlations matrix to file:
-				if logger.isEnabledFor(logging.DEBUG):
-					file_correlations = os.path.join(self.data_folder, 'correlations-%s-%d.npy' %(self.datasource,cbv_area))
-					np.save(file_correlations, correlations)
-
-				# Find the median absolute correlation between each lightcurve and all other lightcurves:
-				c = nanmedian(correlations, axis=0)
-
-				# Indicies that would sort the lightcurves by correlations in descending order:
-				indx = np.argsort(c)[::-1]
-				indx = indx[:int(self.threshold_correlation*Nstars)]
-				#TODO: remove based on threshold value? rather than just % of stars
-
-				# Only keep the top "threshold_correlation"% of the lightcurves that are most correlated:
-				mat = mat0[indx, :]
-				varis = varis0[indx]
-
-				# Clean up a bit:
-				del correlations, c, indx
-
-			# Save something for debugging:
-			if logger.isEnabledFor(logging.DEBUG):
-				np.savez(tmpfile, mat=mat, varis=varis)
-
-		return mat, varis
-
-	#--------------------------------------------------------------------------
-	def lc_matrix_clean(self, cbv_area):
-		"""
-		Performs gap-filling of light curves returned by :py:func:`CBVCorrector.lc_matrix`, and
-		removes time stamps where all flux values are nan
-
-		Parameters:
-			cbv_area: the cbv area to calculate light curve matrix for
-
-		Returns:
-			mat: matrix from :py:func:`CBVCorrector.lc_matrix` that has been gap-filled and with nans removed, to be used in CBV calculation
-			varis: variances of light curves in "mat"
-			indx_nancol: the indices for the timestamps with nans in all light curves
-			Ntimes: Number of timestamps in light curves contained in mat before removing nans
-
-		.. codeauthor:: Mikkel N. Lund <mikkelnl@phys.au.dk>
-		"""
-
-		logger=logging.getLogger(__name__)
-
-		logger.info('Running matrix clean')
-		tmpfile = os.path.join(self.data_folder, 'mat-%s-%d_clean.npz' %(self.datasource,cbv_area))
-		if logger.isEnabledFor(logging.DEBUG) and os.path.exists(tmpfile):
-			logger.info("Loading existing file...")
-			data = np.load(tmpfile)
-			mat = data['mat']
-			varis = data['varis']
-
-			Ntimes = data['Ntimes']
-			indx_nancol = data['indx_nancol']
-
-		else:
-			# Compute light curve correlation matrix
-			mat0, varis = self.lc_matrix(cbv_area)
-
-			# Print the final shape of the matrix:
-			logger.info("Matrix size: %d x %d" % mat0.shape)
-
-			# Find columns where all stars have NaNs and remove them:
-			indx_nancol = allnan(mat0, axis=0)
-			Ntimes = mat0.shape[1]
-			mat = mat0[:, ~indx_nancol]
-			cadenceno = np.arange(mat.shape[1])
-
-			logger.info("Gap-filling lightcurves...")
-			for k in tqdm(range(mat.shape[0]), total=mat.shape[0], disable=not logger.isEnabledFor(logging.INFO)):
-
-				mat[k, :] /= varis[k]
-				# Fill out missing values by interpolating the lightcurve:
-				indx = np.isfinite(mat[k, :])
-				mat[k, ~indx] = pchip_interpolate(cadenceno[indx], mat[k, indx], cadenceno[~indx])
-
-			# Save something for debugging:
-			if logger.isEnabledFor(logging.DEBUG):
-				np.savez(tmpfile, mat=mat, varis=varis, indx_nancol=indx_nancol, Ntimes=Ntimes)
-
-		return mat, varis, indx_nancol, Ntimes
-
-	#--------------------------------------------------------------------------
-	def compute_cbvs(self, cbv_area, ent_limit=-1.5, targ_limit=150):
-		"""
-		Main function for computing CBVs.
-
-		The steps taken in the function are:
-			1: run :py:func:`CBVCorrector.lc_matrix_clean` to obtain matrix with gap-filled, nan-removed light curves
-			for the most correlated stars in a given cbv-area
-			2: compute principal components and remove significant single-star contributers based on entropy
-			3: reun SNR test on CBVs, and only retain CBVs that pass the test
-			4: save CBVs and make diagnostics plots
-
-		Parameters:
-			*self*: all parameters defined in class init
-
-		Returns:
-			Saves CBVs per cbv-area in ".npy" files
-
-		.. codeauthor:: Mikkel N. Lund <mikkelnl@phys.au.dk>
-		"""
-
-		logger = logging.getLogger(__name__)
-		logger.info('running CBV')
-		logger.info('------------------------------------')
-
-		if os.path.exists(os.path.join(self.data_folder, 'cbv_ini-%s-%d.npy' %(self.datasource,cbv_area))):
-			logger.info('CBV for area %d already calculated' % cbv_area)
-			return
-
-		else:
-			logger.info('Computing CBV for %s area %d' %(self.datasource,cbv_area))
-
-			# Extract or compute cleaned and gapfilled light curve matrix
-			mat0, _, indx_nancol, Ntimes = self.lc_matrix_clean(cbv_area)
-
-			# Calculate initial CBVs
-			logger.info('Computing %d CBVs', self.ncomponents)
-			pca0 = PCA(self.ncomponents)
-			U0, _, _ = pca0._fit(mat0)
-
-			cbv0 = np.empty((Ntimes, self.ncomponents), dtype='float64')
-			cbv0.fill(np.nan)
-			cbv0[~indx_nancol, :] = np.transpose(pca0.components_)
-
-			logger.info('Cleaning matrix for CBV - remove single dominant contributions')
-
-			# Clean away targets that contribute significantly as a single star to a given CBV (based on entropy)
-			mat = clean_cbv(mat0, self.ncomponents, ent_limit, targ_limit)
-
-			# Calculate the principle components of cleaned matrix
-			logger.info("Doing Principle Component Analysis...")
-			pca = PCA(self.ncomponents)
-			U, _, _ = pca._fit(mat)
-
-			cbv = np.empty((Ntimes, self.ncomponents), dtype='float64')
-			cbv.fill(np.nan)
-			cbv[~indx_nancol, :] = np.transpose(pca.components_)
-
-#			# Signal-to-Noise test (here only for plotting)
-#			indx_lowsnr = cbv_snr_test(cbv, self.threshold_snrtest)
-
-			# Save the CBV to file:
-			np.save(os.path.join(self.data_folder, 'cbv_ini-%s-%d.npy' %(self.datasource,cbv_area)), cbv)
-
-			####################### PLOTS #################################
-			# Plot the "effectiveness" of each CBV:
-			max_components=20
-			n_cbv_components = np.arange(max_components, dtype=int)
-			pca_scores = compute_scores(mat, n_cbv_components)
-
-			fig0 = plt.figure(figsize=(12,8))
-			ax0 = fig0.add_subplot(121)
-			ax0.plot(n_cbv_components, pca_scores, 'b', label='PCA scores')
-			ax0.set_xlabel('nb of components')
-			ax0.set_ylabel('CV scores')
-			ax0.legend(loc='lower right')
-			ax02 = fig0.add_subplot(122)
-			ax02.plot(np.arange(1, cbv0.shape[1]+1), pca.explained_variance_ratio_, '.-')
-			ax02.axvline(x=cbv.shape[1]+0.5, ls='--', color='k')
-			ax02.set_xlabel('CBV number')
-			ax02.set_ylabel('Variance explained ratio')
-			fig0.savefig(os.path.join(self.data_folder, 'cbv-perf-%s-area%d.png' %(self.datasource,cbv_area)))
-			plt.close(fig0)
-
-			# Plot all the CBVs:
-			fig, axes = plt.subplots(int(np.ceil(self.ncomponents/2)), 2, figsize=(12, 16))
-			fig2, axes2 = plt.subplots(int(np.ceil(self.ncomponents/2)), 2, figsize=(12, 16))
-			fig.subplots_adjust(wspace=0.23, hspace=0.46, left=0.08, right=0.96, top=0.94, bottom=0.055)
-			fig2.subplots_adjust(wspace=0.23, hspace=0.46, left=0.08, right=0.96, top=0.94, bottom=0.055)
-
-			for k, ax in enumerate(axes.flatten()):
-				try:
-					ax.plot(cbv0[:, k]+0.1, 'r-')
-#					if not indx_lowsnr is None:
-#						if indx_lowsnr[k]:
-#							col = 'c'
-#						else:
-#							col = 'k'
-#					else:
-#						col = 'k'
-					ax.plot(cbv[:, k], ls='-', color='k')
-					ax.set_title('Basis Vector %d' % (k+1))
-				except:
-					pass
-
-			for k, ax in enumerate(axes2.flatten()):
-				try:
-					ax.plot(-np.abs(U0[:, k]), 'r-')
-					ax.plot(np.abs(U[:, k]), 'k-')
-					ax.set_title('Basis Vector %d' % (k+1))
-				except:
-					pass
-			fig.savefig(os.path.join(self.data_folder, 'cbvs_ini-%s-area%d.png' %(self.datasource,cbv_area)))
-			fig2.savefig(os.path.join(self.data_folder, 'U_cbvs-%s-area%d.png' %(self.datasource,cbv_area)))
-			plt.close(fig)
-			plt.close(fig2)
-
-	#--------------------------------------------------------------------------
-	def spike_sep(self, cbv_area):
-		"""
-		Function that separates CBVs into a "slow" and a "spiky" component
-
-		This is done by filtering the deta and identifying outlier
-		with a peak-finding algorithm
-
-		.. codeauthor:: Mikkel N. Lund <mikkelnl@phys.au.dk>
->>>>>>> 6887ea79
 		"""
 		Function where the correction is called, and where
 		additional headers for the FITS are defined
@@ -429,192 +69,24 @@
 
 		logger.info('Co-trending star with TIC ID: %d', lc.targetid)
 
-<<<<<<< HEAD
 		# Load the CBV (and Prior) from memory and if it is not already loaded,
 		# load it in from file and keep it in memory for next time:
 		datasource = lc.meta['task']['datasource']
 		cbv_area = lc.meta['task']['cbv_area']
-=======
-		# Load the cbv from file:
-		cbv = CBV(self.data_folder, cbv_area, self.datasource)
-
-#		# Signal-to-Noise test (without actually removing any CBVs):
-#		indx_lowsnr = cbv_snr_test(cbv.cbv, self.threshold_snrtest)
-#		cbv.remove_cols(indx_lowsnr)
-
-		# Update maximum number of components
-		n_components0 = cbv.cbv.shape[1]
-		logger.info('New max number of components: %i' %int(n_components0))
-
-		if self.Numcbvs == 'all':
-			n_components = n_components0
-		else:
-			n_components = np.min([self.Numcbvs, n_components0])
-
-		logger.info('Fitting using number of components: %i' %int(n_components))
-		# initialize results array, including TIC, CBV components, and an residual offset
-		Nres = int(2*n_components+2)
-		results = np.zeros([len(stars), Nres])
-
-		# Loop through stars
-		for kk, star in tqdm(enumerate(stars), total=len(stars), disable=not logger.isEnabledFor(logging.INFO)):
-
-			lc = self.load_lightcurve(star)
-
-			logger.debug("Correcting star %d", lc.targetid)
-
-			flux_filter, res = cbv.cotrend_single(lc, n_components, ini=True)
-			lc_corr = (lc.flux/flux_filter-1)*1e6
-
-			# TODO: compute diagnostics requiring the light curve
-#			# SAVE TO DIAGNOSTICS FILE::
-#			wn_ratio = GOC_wn(flux, flux-flux_filter)
-
-			res = np.array([res,]).flatten()
-			results[kk, 0] = lc.targetid
-			results[kk, 1:len(res)+1] = res
-
-			if do_ini_plots:
-				fig = plt.figure()
-				ax1 = fig.add_subplot(211)
-				ax1.plot(lc.time, lc.flux)
-				ax1.plot(lc.time, flux_filter)
-				ax1.set_xlabel('Time (BJD)')
-				ax1.set_ylabel('Flux (counts)')
-				ax1.set_xticks([])
-				ax2 = fig.add_subplot(212)
-				ax2.plot(lc.time, lc_corr)
-				ax2.set_xlabel('Time (BJD)')
-				ax2.set_ylabel('Relative flux (ppm)')
-				filename = 'lc_corr_ini_TIC%d.png' %lc.targetid
-
-				if not os.path.exists(os.path.join(self.plot_folder(lc))):
-					os.makedirs(os.path.join(self.plot_folder(lc)))
-				fig.savefig(os.path.join(self.plot_folder(lc), filename))
-				plt.close(fig)
-
-		# Save weights for priors if it is an initial run
-		np.savez(os.path.join(self.data_folder, 'mat-%s-%d_free_weights.npz' %(self.datasource,cbv_area)), res=results)
-
-		# Plot CBV weights
-		fig = plt.figure(figsize=(15,15))
-		ax = fig.add_subplot(221)
-		ax2 = fig.add_subplot(222)
-		ax3 = fig.add_subplot(223)
-		ax4 = fig.add_subplot(224)
-		for kk in range(1,int(2*n_components+1)):
-
-			if kk>n_components:
-				LS = '--'
-			else:
-				LS = '-'
-			idx = np.nonzero(results[:, kk])
-			r = results[idx, kk]
-			idx2 = (r>np.percentile(r, 10)) & (r<np.percentile(r, 90))
-			kde = KDE(r[idx2])
-			kde.fit(gridsize=5000)
-			err = nanmedian(np.abs(r[idx2] - nanmedian(r[idx2]))) * 1e5
-
-			if kk>n_components:
-				ax3.plot(kde.support*1e5, kde.density/np.max(kde.density), label='CBV ' + str(kk), ls=LS)
-				ax4.errorbar(kk, kde.support[np.argmax(kde.density)]*1e5, yerr=err, marker='o', color='k')
-			else:
-				ax.plot(kde.support*1e5, kde.density/np.max(kde.density), label='CBV ' + str(kk), ls=LS)
-				ax2.errorbar(kk, kde.support[np.argmax(kde.density)]*1e5, yerr=err, marker='o', color='k')
-
-		ax.set_xlabel('CBV weight')
-		ax2.set_ylabel('CBV weight')
-		ax2.set_xlabel('CBV')
-		ax.legend()
-		fig.savefig(os.path.join(self.data_folder, 'weights-sector-%s-%d.png' %(self.datasource,cbv_area)))
-		plt.close(fig)
-
-	#--------------------------------------------------------------------------
-	def compute_distance_map(self, cbv_area):
-		"""
-		3D distance map for weighting initial-fit coefficients
-		into a prior
-
-		.. codeauthor:: Mikkel N. Lund <mikkelnl@phys.au.dk>
-		"""
-		logger = logging.getLogger(__name__)
-		logger.info("--------------------------------------------------------------")
-
-		inipath = os.path.join(self.data_folder, 'mat-%s-%d_free_weights.npz' %(self.datasource,cbv_area))
-		if not os.path.exists(inipath):
-			raise IOError('Trying to make priors without initial corrections')
-
-
-		results = np.load(inipath)['res']
-		n_stars = results.shape[0]
->>>>>>> 6887ea79
 
 		# Convert datasource into query-string for the database:
 		# This will change once more different cadences (i.e. 20s) is defined
 		if datasource == 'ffi':
 			datasource = "ffi"
 		else:
-<<<<<<< HEAD
 			datasource = "tpf"
-=======
-			search_cadence = "datasource!='ffi'"
-
-		# Load in positions and tmags, in same order as results are saved from ini_fit
-		pos_mag0 = np.zeros([n_stars, 3])
-		for jj, star in enumerate(results[:,0]):
-			star_single = self.search_database(search=[search_cadence, 'cbv_area=%d' % cbv_area, 'todolist.starid=%d' % int(star)])
-			pos_mag0[jj, 0] = star_single[0]['pos_row']
-			pos_mag0[jj, 1] = star_single[0]['pos_column']
-			pos_mag0[jj, 2] = np.clip(star_single[0]['tmag'], 2, 20)
-
-		# Relative importance of dimensions
-#		S = np.array([1, 1, 2])
-		S = np.array([MAD_model2(pos_mag0[:, 0]), MAD_model2(pos_mag0[:, 1]), 0.5*MAD_model2(pos_mag0[:, 2])])
-		LL = np.diag(S)
-
-#		pos_mag0[:, 0] /= np.std(pos_mag0[:, 0])
-#		pos_mag0[:, 1] /= np.std(pos_mag0[:, 1])
-#		pos_mag0[:, 2] /= np.std(pos_mag0[:, 2])
-
-		# Construct and save distance tree
-		dist = DistanceMetric.get_metric('mahalanobis', VI=LL)
-		tree = BallTree(pos_mag0, metric=dist)
-
-		savePickle(os.path.join(self.data_folder, 'D_%s-area%d.pkl' %(self.datasource,cbv_area)), tree)
-
-	#----------------------------------------------------------------------------------------------
-	def save_cbv_to_fits(self, cbv_area, datarel=5):
-		"""
-		Save Cotrending Basis Vectors (CBVs) to FITS file.
-
-		Returns:
-			string: Path to the generated FITS file.
-
-		.. codeauthor:: Rasmus Handberg <rasmush@phys.au.dk>
-		"""
-
-		cbv = CBV(self.data_folder, cbv_area, self.datasource)
-		return cbv.save_to_fits(self.data_folder, datarel=datarel)
-
-	#--------------------------------------------------------------------------
-	def do_correction(self, lc):
-
-		"""
-		Function where the correction is called, and where
-		additional headers for the FITS are defined
->>>>>>> 6887ea79
 
 		cbv_key = (datasource, cbv_area)
 		cbv = self.cbvs.get(cbv_key)
 		if cbv is None:
 			logger.debug("Loading CBV for area %d into memory", cbv_area)
-<<<<<<< HEAD
 			cbv = CBV(self.data_folder, cbv_area, datasource)
 			self.cbvs[cbv_key] = cbv
-=======
-			cbv = CBV(self.data_folder, cbv_area, self.datasource)
-			self.cbvs[cbv_area] = cbv
->>>>>>> 6887ea79
 
 			if use_prior and cbv.priors is None:
 				raise IOError('Trying to co-trend without a defined prior')
@@ -634,7 +106,6 @@
 		no_cbvs_fitted = int((len(res)-1)/2)
 		res = np.array([res,]).flatten()
 
-<<<<<<< HEAD
 		lc_corr.meta['additional_headers']['CBV_AREA'] = (cbv_area, 'CBV area of star')
 		#lc_corr.meta['additional_headers']['CBV_MET'] = (diagnostics['method'], 'Method used to fit CBVs')
 		lc_corr.meta['additional_headers']['CBV_BIC'] = (diagnostics['use_bic'], 'Was BIC used to select no of CBVs')
@@ -653,27 +124,6 @@
 		status = STATUS.OK
 		if len(res) < 4: # fitting and using only one CBV
 			status = STATUS.WARNING
-
-=======
-		no_cbvs_fitted = int((len(res)-1)/2)
-
-		lc_corr.meta['additional_headers']['CBV_AREA'] = (cbv_area, 'CBV area of star')
-		lc_corr.meta['additional_headers']['CBV_BIC'] = (self.use_bic, 'was BIC used to select no of CBVs')
-		lc_corr.meta['additional_headers']['CBV_FIT'] = (self.simple_fit, 'CBV fitted with LLSQ?')
-		lc_corr.meta['additional_headers']['CBV_COMP'] = (no_cbvs_fitted, 'number of fitted CBVs')
-		lc_corr.meta['additional_headers']['CBV_MAX'] = (n_components, 'number of possible CBVs to fit')
-		lc_corr.meta['additional_headers']['CBV_C0'] = (res[-1], 'fitted offset')
-
-		for ii in range(no_cbvs_fitted):
-			lc_corr.meta['additional_headers']['CBV_C%i'%int(ii+1)] = (res[ii], 'CBV%i coefficient' %int(ii+1))
-
-		for jj in range(no_cbvs_fitted):
-			lc_corr.meta['additional_headers']['CBVS_C%i'%int(jj+1)] = (res[jj+no_cbvs_fitted], 'Spike-CBV%i coefficient' %int(jj+1))
-
-		status = STATUS.OK
-		if len(res) < 4: # fitting and using only one CBV
-			status = STATUS.WARNING
->>>>>>> 6887ea79
 		if len(res) > 21: # fitting and using more than 10 CBVs
 			status = STATUS.WARNING
 
