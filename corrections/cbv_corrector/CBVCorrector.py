--- conflicted
+++ resolved
@@ -722,20 +722,7 @@
 			n_components = n_components0
 		else:
 			n_components = np.min([self.Numcbvs, n_components0])
-<<<<<<< HEAD
 					
-=======
-
-		# Load priors into memory:
-		P = self.priors.get('cbv_area%d_cbv%i' %(cbv_area, 1))
-		if P is None:
-			logger.debug("Loading Priors for area %d into memory", cbv_area)
-			for jj, ncbv in enumerate(np.arange(1,n_components0+1)):
-				self.priors['cbv_area%d_cbv%i' %(cbv_area, ncbv)] = loadPickle(os.path.join(self.data_folder, 'Rbf_area%d_cbv%i.pkl' %(cbv_area,ncbv)))
-				self.priors['cbv_area%d_cbv%i_std' %(cbv_area, ncbv)] = loadPickle(os.path.join(self.data_folder, 'Rbf_area%d_cbv%i_std.pkl' %(cbv_area,ncbv)))
-
-
->>>>>>> b9747db1
 		logger.info('Fitting using number of components: %i' %n_components)
 
 		flux_filter, res, residual, WS, pc = cbv.cotrend_single(lc, n_components, ini=False, use_bic=self.use_bic, method=self.method, alpha=self.alpha, WS_lim=self.WS_lim)
