#!/usr/bin/env python3
# -*- coding: utf-8 -*-
"""
Creation of Cotrending Basis Vectors.

The CBV creation has three major steps, which are wrapped in the :class:`CBVCreator` class:

1. The CBVs for the specific todo-list are computed using the :func:`CBVCreator.compute_cbv` function.
2. CBVs are split into "single-scale" CBVs and "spike" CBVs using the :func:`CBVCreator.spike_sep` function.
3. An initial fitting is performed for all targets using linear least squares using the :func:`CBVCreator.cotrend_ini` function.
   This is done to obtain fitting coefficients for the CBVs that will be used to form priors for the final fit.
4. Priors are constructed using the output from step 3, using the :func:`CBVCreator.compute_weight_interpolations` function.
   This function saves interpolation functions for each of the CBV coefficient priors.

.. codeauthor:: Mikkel N. Lund <mikkelnl@phys.au.dk>
.. codeauthor:: Rasmus Handberg <rasmush@phys.au.dk>
"""

import numpy as np
import os
import logging
import h5py
from sklearn.decomposition import PCA
from sklearn.neighbors import DistanceMetric, BallTree
from bottleneck import allnan, nanmedian, replace
from scipy.interpolate import pchip_interpolate, interp1d
from scipy.signal import savgol_filter, find_peaks
from scipy.stats import gaussian_kde
from tqdm import tqdm
from ..plots import plt
from .. import BaseCorrector, STATUS
from ..utilities import savePickle, mad_to_sigma
from ..quality import CorrectorQualityFlags, TESSQualityFlags
from ..version import get_version
from .cbv import CBV, cbv_snr_test
from .cbv_utilities import MAD_model2, compute_scores, lightcurve_correlation_matrix, compute_entropy

__version__ = get_version(pep440=False)

#--------------------------------------------------------------------------------------------------
def create_cbv(sector, cbv_area, input_folder=None, cadence='ffi', version=6, ncbv=16,
	threshold_correlation=0.5, threshold_snrtest=5.0, threshold_entropy=-0.5, ip=False):
	"""
	Create CBV for given area.

	It is required that the :class:`corrections.TaskManager` has been initialized on the
	``input_dir`` at least ones before the function is called, since this will
	ensure that the proper database columns and indicies have been created.

	Parameters:
		sector (int): TESS Sector.
		cbv_area (int):
		input_folder (str):
		cadence (str, optional): Default='ffi'.
		version (int): Version to add to output files.
		ncbv (int, optional):
		threshold_correlation (float, optional):
		threshold_snrtest (float, optional):
		threshold_entropy (float, optional):
		ip (bool, optional): Default=False.

	Returns:
		:class:`CBV`: CBV object.

	.. codeauthor:: Rasmus Handberg <rasmush@phys.au.dk>
	"""

	logger = logging.getLogger(__name__)
	logger.info('Running CBV for SECTOR=%d, AREA=%d', sector, cbv_area)

	with CBVCreator(input_folder, cadence=cadence, sector=sector, cbv_area=cbv_area,
		threshold_correlation=threshold_correlation, threshold_snrtest=threshold_snrtest,
		threshold_entropy=threshold_entropy, ncomponents=ncbv) as C:

		C.compute_cbvs()
		C.spike_sep()
		C.cotrend_ini(do_ini_plots=ip)
		#C.compute_distance_map()

		# Convert to CBV object and save to FITS:
		cbv_ffi = CBV(C.hdf_filepath)
		cbv_ffi.save_to_fits(C.data_folder, version=version)

		# Interpolate FFI CBVs to higher cadences:
		if cadence == 'ffi':
			# Create new HDF5 file with higher cadence,
			# and save to FITS file as well:
			newfile = C.interpolate_to_higher_cadence(120)
			cbv_120s = CBV(newfile)
			cbv_120s.save_to_fits(C.data_folder, version=version)

			# For later sectors, also create 20s cadence CBVs:
			if sector >= 27:
				newfile = C.interpolate_to_higher_cadence(20)
				cbv_20s = CBV(newfile)
				cbv_20s.save_to_fits(C.data_folder, version=version)

		# Return CBV object for the generated area:
		return cbv_ffi

#--------------------------------------------------------------------------------------------------
class CBVCreator(BaseCorrector):
	"""
	Creation of Cotrending Basis Vectors.

	Attributes:
		sector (int): TESS Sector.
		cadence (int): TESS observing cadence in seconds.
		cbv_area (int):
		datasource (str):
		ncomponents (int): Number of CBVs to be created.
		threshold_variability (float):
		threshold_correlation (float):
		threshold_snrtest (float):
		threshold_entropy (float):
		hdf (:class:`h5py.File`):
		hdf_filepath (str): Path to the HDF5 file containing the CBV.
		cbv_plot_folder (str):
		random_state (int):

	.. codeauthor:: Rasmus Handberg <rasmush@phys.au.dk>
	.. codeauthor:: Mikkel N. Lund <mikkelnl@phys.au.dk>
	"""

	def __init__(self, *args, cadence='ffi', sector=None, cbv_area=None, ncomponents=16,
		threshold_correlation=0.5, threshold_snrtest=5.0, threshold_variability=1.3,
		threshold_entropy=-0.5, **kwargs):
		"""
		Initialize the CBV Creator.

		Parameters:
			sector (int, required): TESS Sector.
			cbv_area (int, required):
			cadence (int or str, optional): TESS observing cadence in seconds.
			ncomponents (int, optional): Number of CBVs to be created.
			threshold_variability (float, optional):
			threshold_correlation (float, optional):
			threshold_snrtest (float, optional):
			threshold_entropy (float, optional):

		.. codeauthor:: Rasmus Handberg <rasmush@phys.au.dk>
		.. codeauthor:: Mikkel N. Lund <mikkelnl@phys.au.dk>
		"""

		# Call the parent initializing:
		# This will set several default settings
		super().__init__(*args, **kwargs)

		overwrite = False

		# Open logger for displaying information:
		logger = logging.getLogger(__name__)

		# Basic input checks:
		if not isinstance(sector, int):
			self.close()
			raise ValueError("Invalid SECTOR")
		if not isinstance(cadence, int) and cadence != 'ffi':
			self.close()
			raise ValueError("Invalid CADENCE")
		if not isinstance(cbv_area, int):
			self.close()
			raise ValueError("Invalid CBV_AREA")
		if not isinstance(ncomponents, int) or ncomponents <= 0:
			self.close()
			raise ValueError("Invalid NCOMPONENTS")
		if threshold_correlation is None:
			threshold_correlation = 1.0
		elif threshold_correlation <= 0 or threshold_correlation > 1:
			self.close()
			raise ValueError("Invalid THRESHOLD_CORRELATION")

		# Store input settings:
		self.sector = sector
		self.cbv_area = cbv_area
		self.ncomponents = ncomponents
		self.threshold_variability = threshold_variability
		self.threshold_correlation = threshold_correlation
		self.threshold_snrtest = threshold_snrtest
		self.threshold_entropy = threshold_entropy
		self.random_state = 2187

		# Lookup FFI cadence:
		self.cursor.execute("SELECT cadence FROM todolist WHERE sector=? AND datasource='ffi' LIMIT 1;", [sector])
		ffi_cadence = self.cursor.fetchone()['cadence']
		if cadence == 'ffi':
			self.cadence = ffi_cadence
		else:
			self.cadence = cadence

		# Only for backward compatibility:
		self.datasource = 'ffi' if self.cadence == ffi_cadence else 'tpf'

		# Path to the HDF5 file which will contain all the information for a set of CBVs:
		self.hdf_filepath = os.path.join(self.data_folder, f'cbv-s{self.sector:04d}-c{self.cadence:04d}-a{self.cbv_area:d}.hdf5')

		# If the file already extsts, determine if it was created using the same settings:
		if os.path.exists(self.hdf_filepath):
			with h5py.File(self.hdf_filepath, 'r') as hdf:
				# If any of these are different, we should start from scratch:
				start_over = False
				#if hdf.attrs.get('version') != __version__:
				#	logger.error("Existing CBV created with another VERSION")
				#	start_over = True
				if hdf.attrs.get('method') != 'normal': # pragma: no cover
					logger.error("Existing CBV created with another METHOD")
					start_over = True
				if hdf.attrs['Ncbvs'] != self.ncomponents:
					logger.error("Existing CBV created with different NCOMPONENTS")
					start_over = True
				if hdf.attrs['threshold_variability'] != self.threshold_variability:
					logger.error("Existing CBV created with different THRESHOLD_VARIABILITY")
					start_over = True
				if hdf.attrs['threshold_correlation'] != self.threshold_correlation:
					logger.error("Existing CBV created with different THRESHOLD_CORRELATION")
					start_over = True
				if hdf.attrs['threshold_snrtest'] != self.threshold_snrtest:
					logger.error("Existing CBV created with different THRESHOLD_SNRTEST")
					start_over = True
				if hdf.attrs['threshold_entropy'] != self.threshold_entropy:
					logger.error("Existing CBV created with different THRESHOLD_ENTROPY")
					start_over = True

			# If we need to start over, we simply delete the existing file:
			if start_over and overwrite: # pragma: no cover
				os.remove(self.hdf_filepath)
			elif start_over:
				self.close()
				raise ValueError("Mismatch between existing file and provided settings")

		# Store wheter the file already exists:
		file_is_new = not os.path.exists(self.hdf_filepath)

		# Open the HDF5 file for storing the resulting CBVs:
		self.hdf = h5py.File(self.hdf_filepath, 'a', libver='latest')

		# Save all settings in the attributes of the root of the HDF5 file:
		if file_is_new:
			self.hdf.attrs['method'] = 'normal'
			self.hdf.attrs['datasource'] = self.datasource
			self.hdf.attrs['cbv_area'] = self.cbv_area
			self.hdf.attrs['cadence'] = self.cadence
			self.hdf.attrs['sector'] = self.sector
			self.hdf.attrs['version'] = __version__
			self.hdf.attrs['Ncbvs'] = self.ncomponents
			self.hdf.attrs['threshold_variability'] = self.threshold_variability
			self.hdf.attrs['threshold_correlation'] = self.threshold_correlation
			self.hdf.attrs['threshold_snrtest'] = self.threshold_snrtest
			self.hdf.attrs['threshold_entropy'] = self.threshold_entropy
			self.hdf.flush()

		# Create directory for plots:
		self.cbv_plot_folder = os.path.join(self.data_folder, 'plots')
		os.makedirs(self.cbv_plot_folder, exist_ok=True)

	#----------------------------------------------------------------------------------------------
	def close(self):
		"""Close the CBV Creator object."""
		self._close_basecorrector()
		if hasattr(self, 'hdf') and self.hdf:
			self.hdf.close()
			self.hdf = None

	#----------------------------------------------------------------------------------------------
	def lightcurve_matrix(self):
		"""
		Load matrix filled with light curves.

		The steps performed are the following:

		#. Only targets with a variability below a threshold are included.

		#. Computes correlation matrix for light curves in a given cbv-area and only includes the
		   :meth:`threshold_correlation` most correlated light curves.

		#. Performs gap-filling of light curves and removes time stamps where all flux values are NaN.

		Returns:
			tuple:

			- :class:`numpy.ndarray`: matrix of light curves to be used in CBV calculation.
			- :class:`numpy.ndarray`: the indices for the timestamps with nans in all light curves.
			- `int`: Number of timestamps.

		.. codeauthor:: Rasmus Handberg <rasmush@phys.au.dk>
		.. codeauthor:: Mikkel N. Lund <mikkelnl@phys.au.dk>
		"""

		logger = logging.getLogger(__name__)
		tqdm_settings = {'disable': not logger.isEnabledFor(logging.INFO)}

		logger.info('Running matrix clean')
		if logger.isEnabledFor(logging.DEBUG) and 'matrix' in self.hdf: # pragma: no cover
			logger.info("Loading existing file...")
			return self.hdf['matrix'], self.hdf['nancol'], self.hdf.attrs['Ntimes']

		logger.info("We are running CBV_AREA=%d", self.cbv_area)

		# Set up search parameters for database:
		search_params = [
			f'status={STATUS.OK.value:d}', # Only including targets with status=OK from photometry
			"method_used='aperture'", # Only including aperature photometry targets
			f'cadence={self.cadence:d}',
			f'cbv_area={self.cbv_area:d}',
			f'sector={self.sector:d}'
		]

		# Find the median of the variabilities:
		variability = np.array([float(row['variability']) for row in self.search_database(search=search_params, select='variability')], dtype='float64')
		if len(variability) == 0:
			raise ValueError("No lightcurves found for this CBV_AREA that have VARIABILITY defined")
		median_variability = nanmedian(variability)

		# Plot the distribution of variability for all stars:
		fig = plt.figure()
		ax = fig.add_subplot(111)
		ax.hist(variability/median_variability, bins=np.logspace(np.log10(0.1), np.log10(1000.0), 50))
		ax.axvline(self.threshold_variability, color='r')
		ax.set_xscale('log')
		ax.set_xlabel('Variability')
		fig.savefig(os.path.join(self.cbv_plot_folder, f'variability-s{self.sector:04d}-c{self.cadence:04d}-a{self.cbv_area}.png'))
		plt.close(fig)

		# Get the list of star that we are going to load in the lightcurves for:
		search_params.append('variability < %f' % (self.threshold_variability*median_variability))
		stars = self.search_database(
			select=['lightcurve', 'mean_flux', 'variance'],
			search=search_params
		)

		# Number of stars returned:
		Nstars = len(stars)

		# Load the very first timeseries only to find the number of timestamps.
		lc = self.load_lightcurve(stars[0])
		Ntimes = len(lc.time)

		# Save aux information about this CBV to an separate file.
		self.hdf.create_dataset('time', data=lc.time - lc.timecorr)
		self.hdf.create_dataset('cadenceno', data=lc.cadenceno)
		self.hdf.attrs['camera'] = lc.camera
		self.hdf.attrs['ccd'] = lc.ccd
		self.hdf.attrs['data_rel'] = lc.meta['data_rel']
		self.hdf.flush()

		logger.info("Matrix size: %d x %d", Nstars, Ntimes)

		# Make the matrix that will hold all the lightcurves:
		logger.info("Loading in lightcurves...")
		mat = np.full((Nstars, Ntimes), np.nan, dtype='float64')
		varis = np.empty(Nstars, dtype='float64')

		# Loop over stars, fill
		for k, star in tqdm(enumerate(stars), total=Nstars, **tqdm_settings):
			# Load lightkurve object
			lc = self.load_lightcurve(star)

			# Remove bad data based on quality
			flag_good = TESSQualityFlags.filter(lc.pixel_quality, TESSQualityFlags.CBV_BITMASK) & CorrectorQualityFlags.filter(lc.quality, CorrectorQualityFlags.CBV_BITMASK)
			lc.flux[~flag_good] = np.nan

			# Normalize the data and store it in the rows of the matrix:
			mat[k, :] = lc.flux / star['mean_flux'] - 1.0

			# Store the standard deviations of each lightcurve:
			varis[k] = np.NaN if star['variance'] is None else star['variance']

		# Only start calculating correlations if we are actually filtering using them:
		if self.threshold_correlation < 1.0:
			# Calculate the correlation matrix between all lightcurves:
			logger.info("Calculating correlations...")
			correlations = lightcurve_correlation_matrix(mat)

			# If running in DEBUG mode, save the correlations matrix to file:
			if logger.isEnabledFor(logging.DEBUG): # pragma: no cover
				self.hdf.create_dataset('correlations', data=correlations)

			# Find the median absolute correlation between each lightcurve and all other lightcurves:
			c = nanmedian(correlations, axis=0)

			# Indicies that would sort the lightcurves by correlations in descending order:
			indx = np.argsort(c)[::-1]
			indx = indx[:int(self.threshold_correlation*Nstars)]
			#TODO: remove based on threshold value? rather than just % of stars

			# Only keep the top "threshold_correlation"% of the lightcurves that are most correlated:
			mat = mat[indx, :]
			varis = varis[indx]

			# Clean up a bit:
			del correlations, c, indx

		# Print the final shape of the matrix:
		Nstars = mat.shape[0]
		Ntimes = mat.shape[1]

		# Find columns where all stars have NaNs and remove them:
		indx_nancol = allnan(mat, axis=0)
		mat = mat[:, ~indx_nancol]

		logger.info("Matrix size: %d x %d", mat.shape[0], mat.shape[1])

		logger.info("Gap-filling lightcurves...")
		cadenceno = np.arange(mat.shape[1])
<<<<<<< HEAD
		for k in tqdm(range(Nstars), total=Nstars, **tqdm_settings):
=======
		count_interp = 0
		for k in tqdm(range(Nstars), total=Nstars, disable=not logger.isEnabledFor(logging.INFO)):
>>>>>>> 765eb8da
			# Normalize the lightcurves by their variances:
			mat[k, :] /= varis[k]

			# Fill out missing values by interpolating the lightcurve:
			ibad = ~np.isfinite(mat[k, :])
			Ninterp = int(np.sum(ibad))
			count_interp += Ninterp
			if Ninterp > 0:
				mat[k, ibad] = pchip_interpolate(cadenceno[~ibad], mat[k, ~ibad], cadenceno[ibad])

		# Print the average number of interpolated points:
		avg_interp = count_interp/Nstars
		logger.info("Average interpolated per star: %f points, %.3f%%", avg_interp, 100*avg_interp/Ntimes)

		# Save something for debugging:
		self.hdf.attrs['Ntimes'] = Ntimes
		self.hdf.attrs['Nstars'] = Nstars
		self.hdf.attrs['average_interpolated_points'] = avg_interp
		if logger.isEnabledFor(logging.DEBUG): # pragma: no cover
			self.hdf.create_dataset('matrix', data=mat)
			self.hdf.create_dataset('nancols', data=indx_nancol)

		return mat, indx_nancol, Ntimes

	#----------------------------------------------------------------------------------------------
	def entropy_cleaning(self, matrix, targ_limit=150):
		"""
		Entropy-cleaning of lightcurve matrix using the SVD U-matrix.

		Parameters:
			matrix (:class:`numpy.ndarray`):
			targ_limit (int, optional): Maximum number of targets to remove during cleaning.

		.. codeauthor:: Mikkel N. Lund <mikkelnl@phys.au.dk>
		"""
		logger = logging.getLogger(__name__)

		# Calculate the principle components:
		pca = PCA(self.ncomponents, random_state=self.random_state)
		U, _, _ = pca._fit(matrix)

		ent = compute_entropy(U)
		logger.info('Entropy start: %s', ent)

		targets_removed = 0
		components = np.arange(self.ncomponents)

		with np.errstate(invalid='ignore'):
			while np.any(ent < self.threshold_entropy):
				com = components[ent < self.threshold_entropy][0]

				# Remove highest relative weight target
				m = nanmedian(U[:, com])
				s = mad_to_sigma*nanmedian(np.abs(U[:, com] - m))
				dev = np.abs(U[:, com] - m) / s

				idx0 = np.argmax(dev)

				# Remove the star from the lightcurve matrix:
				star_no = np.ones(U.shape[0], dtype=bool)
				star_no[idx0] = False
				matrix = matrix[star_no, :]

				targets_removed += 1
				if targets_removed >= targ_limit:
					break

				U, _, _ = pca._fit(matrix)
				ent = compute_entropy(U)

		logger.info('Entropy end: %s', ent)
		logger.info('Targets removed: %d', targets_removed)
		return matrix

	#----------------------------------------------------------------------------------------------
	def compute_cbvs(self, targ_limit=150):
		"""
		Main function for computing CBVs.

		The steps taken in the function are:

		#. Run :meth:`lightcurve_matrix` to obtain matrix with gap-filled,
		   nan-removed light curves for the most correlated stars in a given cbv-area.

		#. Compute principal components.

		#. Run :meth:`entropy_cleaning` to remove significant single-star
		   contributers based on entropy.

		#. Rerun SNR test on CBVs, and only retain CBVs that pass the test.

		#. Recalculate principal components using cleaned star list.

		#. Save CBVs and make diagnostics plots.

		Parameters:
			targ_limit (int, optional): Maximum number of targets to remove during entropy-cleaning.

		.. codeauthor:: Mikkel N. Lund <mikkelnl@phys.au.dk>
		.. codeauthor:: Rasmus Handberg <rasmush@phys.au.dk>
		"""

		logger = logging.getLogger(__name__)
		logger.info('running CBV')
		logger.info('------------------------------------')

		if 'cbv-ini' in self.hdf:
			logger.info('CBV for SECTOR=%d, CADENCE=%d, AREA=%d already calculated.', self.sector, self.cadence, self.cbv_area)
			return
		logger.info('Computing CBV for SECTOR=%d, CADENCE=%d, AREA=%d...', self.sector, self.cadence, self.cbv_area)

		# Extract or compute cleaned and gapfilled light curve matrix
		mat, indx_nancol, Ntimes = self.lightcurve_matrix()

		# Calculate initial CBVs
		logger.info('Computing %d CBVs', self.ncomponents)
		pca = PCA(self.ncomponents, random_state=self.random_state)
		U0, _, _ = pca._fit(mat)

		cbv0 = np.full((Ntimes, self.ncomponents), np.nan, dtype='float64')
		cbv0[~indx_nancol, :] = np.transpose(pca.components_)

		# Clean away targets that contribute significantly
		# as a single star to a given CBV (based on entropy)
		logger.info('Doing Entropy Cleaning...')
		mat = self.entropy_cleaning(mat, targ_limit=targ_limit)

		# Calculate the principle components of cleaned matrix
		logger.info("Doing Principle Component Analysis...")
		U, _, _ = pca._fit(mat)

		cbv = np.full((Ntimes, self.ncomponents), np.nan, dtype='float64')
		cbv[~indx_nancol, :] = np.transpose(pca.components_)

		# Signal-to-Noise test (here only for plotting)
		#indx_lowsnr = cbv_snr_test(cbv, self.threshold_snrtest)

		# Save the CBV to file:
		self.hdf.create_dataset('cbv-ini', data=cbv)

		#------------------------ PLOTS ---------------------------
		# Plot the "effectiveness" of each CBV:
		max_components = 20
		n_cbv_components = np.arange(max_components, dtype=int)
		pca_scores = compute_scores(mat, n_cbv_components)

		fig0 = plt.figure(figsize=(12, 8))
		ax0 = fig0.add_subplot(121)
		ax0.plot(n_cbv_components, pca_scores, 'b', label='PCA scores')
		ax0.set_xlabel('nb of components')
		ax0.set_ylabel('CV scores')
		ax0.legend(loc='lower right')
		ax02 = fig0.add_subplot(122)
		ax02.plot(np.arange(1, cbv0.shape[1]+1), pca.explained_variance_ratio_, '.-')
		ax02.axvline(x=cbv.shape[1]+0.5, ls='--', color='k')
		ax02.set_xlabel('CBV number')
		ax02.set_ylabel('Variance explained ratio')
		fig0.savefig(os.path.join(self.cbv_plot_folder, f'cbv-perf-s{self.sector:04d}-c{self.cadence:04d}-a{self.cbv_area:d}.png'))
		plt.close(fig0)

		# Plot all the CBVs:
		fig, axes = plt.subplots(int(np.ceil(self.ncomponents/2)), 2, figsize=(12, 16))
		fig2, axes2 = plt.subplots(int(np.ceil(self.ncomponents/2)), 2, figsize=(12, 16))
		fig.subplots_adjust(wspace=0.23, hspace=0.46, left=0.08, right=0.96, top=0.94, bottom=0.055)
		fig2.subplots_adjust(wspace=0.23, hspace=0.46, left=0.08, right=0.96, top=0.94, bottom=0.055)

		for k, ax in enumerate(axes.flatten()):
			if k < cbv0.shape[1]:
				#if indx_lowsnr is not None and indx_lowsnr[k]:
				#	col = 'c'
				#else:
				#	col = 'k'

				ax.plot(cbv0[:, k]+0.1, 'r-')
				ax.plot(cbv[:, k], ls='-', color='k')
				ax.set_title(f'Basis Vector {k+1:d}')

		for k, ax in enumerate(axes2.flatten()):
			if k < U0.shape[1]:
				ax.plot(-np.abs(U0[:, k]), 'r-')
				ax.plot(np.abs(U[:, k]), 'k-')
				ax.set_title(f'Basis Vector {k+1:d}')

		fig.savefig(os.path.join(self.cbv_plot_folder, f'cbvs_ini-s{self.sector:04d}-c{self.cadence:04d}-a{self.cbv_area:d}.png'))
		fig2.savefig(os.path.join(self.cbv_plot_folder, f'U_cbvs-s{self.sector:04d}-c{self.cadence:04d}-a{self.cbv_area:d}.png'))
		plt.close(fig)
		plt.close(fig2)

	#----------------------------------------------------------------------------------------------
	def spike_sep(self):
		"""
		Separate CBVs into a "slow" and a "spiky" component.

		This is done by filtering the deta and identifying outlier
		with a peak-finding algorithm.

		.. codeauthor:: Mikkel N. Lund <mikkelnl@phys.au.dk>
		"""

		logger = logging.getLogger(__name__)
		logger.info('running CBV spike separation')
		logger.info('------------------------------------')

		if 'cbv-single-scale' in self.hdf and 'cbv-spike' in self.hdf:
			logger.info('Separated CBVs for SECTOR=%d, CADENCE=%d, AREA=%d already calculated.', self.sector, self.cadence, self.cbv_area)
			return
		logger.info('Computing CBV spike separation for SECTOR=%d, CADENCE=%d, AREA=%d...', self.sector, self.cadence, self.cbv_area)

		# Load initial CBV from "compute_CBV"
		cbv = self.hdf['cbv-ini']

		# padding window, just needs to be bigger than savgol filtering window
		wmir = 50

		# Initiate arrays for cleaned and spike CBVs
		cbv_new = np.zeros_like(cbv)
		cbv_spike = np.zeros_like(cbv)

		# Iterate over basis vectors
		xs = np.arange(0, cbv.shape[0] + 2*wmir-2)
		for j in range(cbv.shape[1]):

			# Pad ends for better peak detection at boundaries of data
			data0 = cbv[:, j]
			data0 = np.append(np.flip(data0[0:wmir])[:-1], data0)
			data0 = np.append(data0, np.flip(data0[-wmir::])[1:])
			data = data0.copy()

			# Iterate peak detection, with different savgol filter widths:
			for w in (31, 29, 27, 25, 23):
				# For savgol filter data must be continuous
				data2 = pchip_interpolate(xs[np.isfinite(data)], data[np.isfinite(data)], xs)

				# Smooth, filtered version of data, to use to identify "outliers", i.e., spikes
				y = savgol_filter(data2, w, 2, mode='constant')
				y2 = data2 - y

				# Run peak detection
				sigma = mad_to_sigma * nanmedian(np.abs(y2))
				peaks, properties = find_peaks(np.abs(y2), prominence=(3*sigma, None), wlen=500)

				data[peaks] = np.nan

			# Interpolate CBVs where spike has been identified
			data = pchip_interpolate(xs[np.isfinite(data)], data[np.isfinite(data)], xs)

			# Remove padded ends and store in CBV matrices
			# Spike signal is difference between original data and data with masked spikes
			cbv_spike[:, j] = data0[wmir-1:-wmir+1] - data[wmir-1:-wmir+1]
			replace(cbv_spike[:, j], np.nan, 0)

			cbv_new[:, j] = data[wmir-1:-wmir+1]

		# Save files
		self.hdf.create_dataset('cbv-single-scale', data=cbv_new)
		self.hdf.create_dataset('cbv-spike', data=cbv_spike)

		# Signal-to-Noise test (here only for plotting)
		indx_lowsnr = cbv_snr_test(cbv_new, self.threshold_snrtest)

		# Plot all the CBVs:
		fig, axes = plt.subplots(int(np.ceil(self.ncomponents/2)), 2, figsize=(12, 16))
		fig2, axes2 = plt.subplots(int(np.ceil(self.ncomponents/2)), 2, figsize=(12, 16))
		fig.subplots_adjust(wspace=0.23, hspace=0.46, left=0.08, right=0.96, top=0.94, bottom=0.055)
		fig2.subplots_adjust(wspace=0.23, hspace=0.46, left=0.08, right=0.96, top=0.94, bottom=0.055)

		axes = axes.flatten()
		axes2 = axes2.flatten()
		for k in range(cbv_new.shape[1]):
			if indx_lowsnr is not None and indx_lowsnr[k]:
				col = 'c'
			else:
				col = 'k'

			axes[k].plot(cbv_new[:, k], ls='-', color=col)
			axes[k].set_title(f'Basis Vector {k+1:d}')

			axes2[k].plot(cbv_spike[:, k], ls='-', color=col)
			axes2[k].set_title(f'Spike Basis Vector {k+1:d}')

		fig.savefig(os.path.join(self.cbv_plot_folder, f'cbvs-s{self.sector:04d}-c{self.cadence:04d}-a{self.cbv_area:d}.png'))
		fig2.savefig(os.path.join(self.cbv_plot_folder, f'spike-cbvs-s{self.sector:04d}-c{self.cadence:04d}-a{self.cbv_area:d}.png'))
		plt.close(fig)
		plt.close(fig2)

	#----------------------------------------------------------------------------------------------
	def cotrend_ini(self, do_ini_plots=False):
		"""
		Function for running the initial co-trending to obtain CBV coefficients for
		the construction of priors.

		The function will load the calculated CBVs and co-trend all light curves in area using
		fit of all CBVs using linear least squares. The CBV coefficients from the fit are saved
		into the HDF5 CBV file.

		Parameters:
			do_ini_plots (bool): Plot the LS fit for each light curve? Default=False.

		.. codeauthor:: Mikkel N. Lund <mikkelnl@phys.au.dk>
		.. codeauthor:: Rasmus Handberg <rasmush@phys.au.dk>
		"""

		logger = logging.getLogger(__name__)
		logger.info("--------------------------------------------------------------")
		if 'inifit' in self.hdf:
			logger.info("Initial co-trending in SECTOR=%d, CADENCE=%d, AREA=%d already done.", self.sector, self.cadence, self.cbv_area)
			return
		logger.info("Initial co-trending in SECTOR=%d, CADENCE=%d, AREA=%d...", self.sector, self.cadence, self.cbv_area)

		# Create search parameters for the database:
		search_params = [
			f'status={STATUS.OK.value:d}', # Only including targets with status=OK from photometry
			"method_used='aperture'", # Only including aperature photometry targets
			f'cadence={self.cadence:d}',
			f"cbv_area={self.cbv_area:d}",
			f"sector={self.sector:d}"
		]

		# Load stars from database
		stars = self.search_database(
			select=['lightcurve', 'pos_column', 'pos_row', 'tmag'],
			search=search_params)

		# Load the cbv from file:
		cbv = CBV(os.path.join(self.data_folder, f'cbv-s{self.sector:04d}-c{self.cadence:04d}-a{self.cbv_area:d}.hdf5'))

		# Update maximum number of components
		Ncbvs = cbv.cbv.shape[1]
		logger.info('Fitting using number of components: %d', Ncbvs)

		# Initialize results array including CBV coefficients,
		# Spike-CBV coefficients and an residual offset
		Nres = int(2*Ncbvs+1)
		coeffs = np.full((len(stars), Nres), np.NaN, dtype='float64')
		pos = np.full((len(stars), 3), np.NaN, dtype='float64')

		# Loop through stars
		for k, star in tqdm(enumerate(stars), total=len(stars), disable=not logger.isEnabledFor(logging.INFO)):

			lc = self.load_lightcurve(star)

			logger.debug("Correcting star %d", lc.targetid)

			try:
				flux_filter, res, _ = cbv.fit(lc, cbvs=Ncbvs, use_bic=False, use_prior=False)
			except ValueError:
				logger.exception("%d: Ini-fit failed with ValueError", lc.targetid)
				continue

			# TODO: compute diagnostics requiring the light curve
			# SAVE TO DIAGNOSTICS FILE::
			#wn_ratio = GOC_wn(flux, flux-flux_filter)

			coeffs[k, :] = np.array([res,]).flatten()

			#targets[k] = lc.targetid
			pos[k, 0] = star['pos_row']
			pos[k, 1] = star['pos_column']
			pos[k, 2] = star['tmag']

			if do_ini_plots:
				lc_corr = (lc.flux/flux_filter-1)*1e6

				fig = plt.figure()
				ax1 = fig.add_subplot(211)
				ax1.plot(lc.time, lc.flux)
				ax1.plot(lc.time, flux_filter)
				ax1.set_xlabel('Time (TBJD)')
				ax1.set_ylabel('Flux (counts)')
				ax1.set_xticks([])
				ax2 = fig.add_subplot(212)
				ax2.plot(lc.time, lc_corr)
				ax2.set_xlabel('Time (TBJD)')
				ax2.set_ylabel('Relative flux (ppm)')
				fig.savefig(os.path.join(self.plot_folder(lc), f'lc_corr_ini_tic{lc.targetid:011d}.png'))
				plt.close(fig)

		# Filter away any targets that could not be fitted:
		indx = ~np.isnan(pos[:, 0])
		pos = pos[indx, :]
		coeffs = coeffs[indx, :]

		# Save weights for priors if it is an initial run
		self.hdf.create_dataset('inifit', data=coeffs)
		self.hdf.create_dataset('inifit_targets', data=pos)

		# Plot CBV weights
		fig = plt.figure(figsize=(15, 15))
		ax = fig.add_subplot(221)
		ax2 = fig.add_subplot(222)
		ax3 = fig.add_subplot(223)
		ax4 = fig.add_subplot(224)
		for kk in range(1, Nres):
			idx = np.nonzero(coeffs[:, kk])
			r = coeffs[idx, kk]
			idx2 = (r > np.percentile(r, 10)) & (r < np.percentile(r, 90))

			kde = gaussian_kde(r[idx2])
			kde_support = np.linspace(np.min(r[idx2]), np.max(r[idx2]), 5000)
			kde_density = kde.pdf(kde_support)

			err = nanmedian(np.abs(r[idx2] - nanmedian(r[idx2]))) * 1e5

			imax = np.argmax(kde_density)

			if kk > Ncbvs:
				ax3.plot(kde_support*1e5, kde_density/kde_density[imax], label='CBV ' + str(kk), ls='--')
				ax4.errorbar(kk, kde_support[imax]*1e5, yerr=err, marker='o', color='k')
			else:
				ax.plot(kde_support*1e5, kde_density/kde_density[imax], label='CBV ' + str(kk), ls='-')
				ax2.errorbar(kk, kde_support[imax]*1e5, yerr=err, marker='o', color='k')

		ax.set_xlabel('CBV weight')
		ax2.set_ylabel('CBV weight')
		ax2.set_xlabel('CBV')
		ax.legend()
		fig.savefig(os.path.join(self.cbv_plot_folder, f'weights-s{self.sector:04d}-c{self.cadence:04d}-a{self.cbv_area:d}.png'))
		plt.close(fig)

	#----------------------------------------------------------------------------------------------
	def compute_distance_map(self):
		"""
		3D distance map for weighting initial-fit coefficients into a prior.

		.. codeauthor:: Mikkel N. Lund <mikkelnl@phys.au.dk>
		"""
		logger = logging.getLogger(__name__)
		logger.info("--------------------------------------------------------------")

		if 'inifit' not in self.hdf:
			raise RuntimeError('Trying to make priors without initial corrections.')

		pos_mag0 = np.asarray(self.hdf['inifit_targets'])

		# Load in positions and tmags, in same order as results are saved from ini_fit
		pos_mag0[:, 2] = np.clip(pos_mag0[:, 2], 2, 20)

		# Relative importance of dimensions
		#S = np.array([1, 1, 2])
		S = np.array([MAD_model2(pos_mag0[:, 0]), MAD_model2(pos_mag0[:, 1]), 0.5*MAD_model2(pos_mag0[:, 2])])
		LL = np.diag(S)

		#pos_mag0[:, 0] /= np.std(pos_mag0[:, 0])
		#pos_mag0[:, 1] /= np.std(pos_mag0[:, 1])
		#pos_mag0[:, 2] /= np.std(pos_mag0[:, 2])

		# Construct and save distance tree
		dist = DistanceMetric.get_metric('mahalanobis', VI=LL)
		tree = BallTree(pos_mag0, metric=dist)

		# Save the tree to a pickle file to be easily loaded by the CBV class:
		savePickle(os.path.join(self.data_folder, f'cbv-prior-s{self.sector:04d}-c{self.cadence:04d}-a{self.cbv_area:d}.pickle'), tree)

	#----------------------------------------------------------------------------------------------
	def interpolate_to_higher_cadence(self, cadence=120):
		"""
		Interpolate CBVs generated from FFIs to higher cadence (120 seconds).

		New HDF5 files will be generated, containing the CBVs interpolated using a cubic spline
		to the higher cadence. All spike-CBVs are set to zero, since there is no good way to
		interpolate them.

		Parameters:
			cadence (int):

		Returns:
			str: Path to the new CBV file.

		.. codeauthor:: Rasmus Handberg <rasmush@phys.au.dk>
		"""

		if self.datasource != 'ffi':
			raise RuntimeError("Can not interpolate this CBV, since it is doesn't come from a FFI.")

		logger = logging.getLogger(__name__)
		logger.info("Interpolating to higher cadence")

		newfile = os.path.join(self.data_folder, f'cbv-s{self.sector:04d}-c{cadence:04d}-a{self.cbv_area:d}.hdf5')
		if os.path.exists(newfile):
			logger.warning("File already exists: %s", newfile)
			return

		# Get single star to load timestamps etc from:
		stars = self.search_database(
			select=['lightcurve'],
			search=[
				f'status={STATUS.OK.value:d}', # Only including targets with status=OK from photometry
				"method_used='aperture'", # Only including aperature photometry targets
				f"sector={self.sector:d}",
				f"cbv_area={self.cbv_area:d}",
				f'cadence={cadence:d}',
			],
			limit=1
		)

		# Load the very first timeseries only to find the number of timestamps.
		lc = self.load_lightcurve(stars[0])
		Ntimes = len(lc.time)

		# Interpolate the FFI CBV into high-cadence timestamps:
		cbv_interp = interp1d(self.hdf['time'], self.hdf['cbv-single-scale'], axis=0, kind='cubic', assume_sorted=True, fill_value='extrapolate')
		cbv = cbv_interp(lc.time - lc.timecorr)
		logger.info("New CBV shape: %s", cbv.shape)

		# Clear Spike-CBVs since we have no reliable way of interpolating them:
		cbv_spike = np.zeros_like(cbv)

		# Modify the file, overwriting the CBVs and Spike-CBVs with the interpolated ones:
		with h5py.File(newfile, 'w', libver='latest') as hdf:
			# Copy all headers:
			for key, value in self.hdf.attrs.items():
				hdf.attrs[key] = value

			# Change the headers that are different now:
			hdf.attrs['cadence'] = cadence
			hdf.attrs['datasource'] = 'tpf'
			hdf.attrs['Ntimes'] = Ntimes
			hdf.attrs['method'] = 'interpolated'

			# Add datasets that are needed for CBVs to load:
			hdf.create_dataset('time', data=lc.time - lc.timecorr)
			hdf.create_dataset('cadenceno', data=lc.cadenceno)
			hdf.create_dataset('cbv-single-scale', data=cbv)
			hdf.create_dataset('cbv-spike', data=cbv_spike)

		return newfile<|MERGE_RESOLUTION|>--- conflicted
+++ resolved
@@ -402,12 +402,8 @@
 
 		logger.info("Gap-filling lightcurves...")
 		cadenceno = np.arange(mat.shape[1])
-<<<<<<< HEAD
+		count_interp = 0
 		for k in tqdm(range(Nstars), total=Nstars, **tqdm_settings):
-=======
-		count_interp = 0
-		for k in tqdm(range(Nstars), total=Nstars, disable=not logger.isEnabledFor(logging.INFO)):
->>>>>>> 765eb8da
 			# Normalize the lightcurves by their variances:
 			mat[k, :] /= varis[k]
 
